--- conflicted
+++ resolved
@@ -201,17 +201,11 @@
 
     def run_fib(N):
         fib_call = dyna_system.call_term('fib', 1)
-<<<<<<< HEAD
         frame = Frame(); #frame[0] = N     # $0 = 0
         rr1 = saturate(fib_call, frame)
         frame[0] = N
         rr = saturate(rr1, frame)
-        assert rr == Terminal(1)
-=======
-        frame = Frame(); frame[0] = N     # $0 = 0
-        rr = saturate(fib_call, frame)
-        assert rr == Terminal(1), rr
->>>>>>> eef6634f
+        assert rr == Terminal(1), rr, rr1
         #if DEBUG: print(frame)
         return interpreter.ret_variable.getValue(frame)
 
